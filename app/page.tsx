--- conflicted
+++ resolved
@@ -6,14 +6,11 @@
  * Use the TileSection component to display various tools and calculators by adding the relevant data to the tilesData array at the top of the file.
  */
 
-<<<<<<< HEAD
-=======
 import React from "react";
 import LayoutContainer from "@/components/LayoutContainer";
 import TileSection from "@/components/tiles/TileSection";
 import { TileProps } from "@/components/tiles/Tile";
 
->>>>>>> 327c5aa6
 export default function Home() {
 	// Defining tile data using the TileProps interface for TypeScript type checking
 	const tilesData: TileProps[] = [
@@ -27,17 +24,6 @@
 			textColorClass: "text-dark",
 		},
 		{
-<<<<<<< HEAD
-			title: "Table and Enclosure Calculator",
-			description: "Calculate the size of an enclosure.",
-			link: "/table-enclosure-calculator",
-			linkText: "Table and Enclosure Calculator",
-			bgColorClass: "bg-light",
-			textColorClass: "text-dark",
-		},
-		{
-=======
->>>>>>> 327c5aa6
 			title: "CNC Calibration Tool",
 			description: "Calibrate your CNC machine for precise manufacturing.",
 			link: "/cnc-calibration-tool",
@@ -46,8 +32,6 @@
 			textColorClass: "text-dark",
 		},
 		{
-<<<<<<< HEAD
-=======
 			title: "Table and Enclosure Calculator",
 			description: "Calculate the size of an enclosure and/or a machine table.",
 			link: "/table-enclosure-calculator",
@@ -56,7 +40,6 @@
 			textColorClass: "text-dark",
 		},
 		{
->>>>>>> 327c5aa6
 			title: "40 Series Extrusion",
 			description: "Calculate 40 Series Extrusion cuts.",
 			link: "/40-series-extrusions",
