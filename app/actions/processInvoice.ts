--- conflicted
+++ resolved
@@ -1,28 +1,17 @@
 /**
  * Process Invoices server actions
-<<<<<<< HEAD
- * Updated: 24/05/25
- * Author: Deej Potter
- * Description: Handles invoice processing, including PDF extraction and AI item extraction.
- * Uses Next.js 14 server actions, pdf-parse, and OpenAI API for item extraction.
-=======
  * Updated: 02/06/2025
  * Author: Deej Potter
  * Description: Handles invoice processing, including PDF extraction using pdf-ts and AI item extraction.
  * Uses Next.js 14 server actions and OpenAI API for item extraction.
  * Enhanced to support both PDF and text file imports using pdf-ts library.
->>>>>>> 0a936f5b
  */
 
 "use server";
 
 import { OpenAI } from "openai";
-<<<<<<< HEAD
-import ShippingItem from "@/interfaces/box-shipping-calculator/ShippingItem";
-=======
 import { pdfToText } from "pdf-ts"; // Import pdf-ts for PDF text extraction
 import ShippingItem from "@/types/box-shipping-calculator/ShippingItem";
->>>>>>> 0a936f5b
 import {
 	addItemToDatabase,
 	updateItemInDatabase,
@@ -524,43 +513,6 @@
 }
 
 /**
-<<<<<<< HEAD
- * Process invoice text and extract items using AI
- * @param invoiceText The extracted text content from the invoice PDF
- * @returns Array of shipping items with dimensions
- *
- * NOTE: The client is now responsible for extracting PDF text using pdfjs-dist (pdf.js).
- */
-export async function processInvoiceText(
-	invoiceText: string
-): Promise<ShippingItem[]> {
-	try {
-		if (!invoiceText || typeof invoiceText !== "string") {
-			throw new Error("No invoice text provided");
-		}
-
-		// Process with AI to extract items
-		const extractedItems = await processWithAI(invoiceText);
-		if (!extractedItems?.length) {
-			throw new Error("No items found in invoice");
-		}
-
-		// Get full ShippingItem objects, either from DB or by creating new ones
-		const shippingItemsFromInvoice = await getItemDimensions(extractedItems);
-		console.log(
-			"Shipping items from invoice processing:",
-			shippingItemsFromInvoice
-		);
-
-		return shippingItemsFromInvoice;
-	} catch (error) {
-		console.error("Invoice processing error:", error);
-		throw new Error(
-			error instanceof Error ? error.message : "Failed to process invoice"
-		);
-	}
-}
-=======
  * Error Handling Notes (2025-06-03):
  * - All file extraction and AI steps are wrapped in try/catch with clear error messages.
  * - If a file is missing, not a string, or empty, a descriptive error is thrown.
@@ -568,5 +520,4 @@
  * - AI extraction and dimension estimation errors are logged and surfaced with context.
  * - All errors are caught at the top level and rethrown with a user-friendly message.
  * - If a 502 Bad Gateway or TypeError occurs, the error message will now include more context for debugging.
- */
->>>>>>> 0a936f5b
+ */