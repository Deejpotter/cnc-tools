"use client";
// NOTE: All internal navigation uses Next.js's Link component for optimal routing and prefetching.
// Replace with a relevant link for other react projects.
import Link from "next/link";
import { useState, useEffect } from "react";
import { usePathname } from "next/navigation";
import Auth from "./Auth";

/**
 * Generic navigation item type for portability.
 * Supports dropdowns via optional 'items' array.
 */
export interface NavItem {
	name: string; // Display name
	path?: string; // URL path (for links)
	items?: NavItem[]; // Dropdown items (optional)
}

/**
 * NavbarProps defines the props required for the Navbar component.
 * - brand: Branding text or element for the navbar.
 * - navItems: Array of navigation items (links, dropdowns, etc.).
 * - authProps: Props to pass to the Auth component (optional).
 * - showAuth: Whether to show the Auth section (default: true if authProps provided)
 */
export interface NavbarProps {
	brand: React.ReactNode;
	navItems: NavItem[];
	authProps?: React.ComponentProps<typeof Auth>;
	showAuth?: boolean;
}

/**
 * Navbar component - a reusable, transportable navigation bar.
 * Accepts navigation structure and branding as props, so it can be dropped into any project.
 * Handles dropdowns, active link highlighting, and mobile collapse.
 *
 * To use in a non-Next.js project, replace 'Link' with your router's link component.
 */
const Navbar = ({
	brand,
	navItems,
	authProps,
	showAuth = true,
}: NavbarProps) => {
	// State for managing the collapsed state of the navbar. Initially set to true (collapsed).
	const [isNavCollapsed, setIsNavCollapsed] = useState(true);
	// State for managing the visibility of the dropdown menu. Initially set to false (hidden).
	const [openDropdown, setOpenDropdown] = useState<string | null>(null);
	// State for managing the scrolled state of the navbar
	const [isScrolled, setIsScrolled] = useState(false);
	// Get current pathname to highlight active links (Next.js only)
	const pathname = usePathname();

	// Toggle the collapsed state of the navbar (for mobile)
	const handleNavCollapse = () => setIsNavCollapsed(!isNavCollapsed);

	// Toggle dropdown by name
	const toggleDropdown = (name: string) => {
		setOpenDropdown((prev) => (prev === name ? null : name));
	};

	// Close all dropdowns
	const closeDropdown = () => setOpenDropdown(null);

	// Close both dropdown and mobile navbar
	const handleLinkClick = () => {
		closeDropdown();
		setIsNavCollapsed(true);
	};

	// Listen for scrolling to update isScrolled state
	useEffect(() => {
		const handleScroll = () => {
			setIsScrolled(window.scrollY > 10);
		};
		window.addEventListener("scroll", handleScroll);
		return () => window.removeEventListener("scroll", handleScroll);
	}, []);

	// Check if the given path is active (current page)
	const isActive = (path?: string) => path && pathname === path;

	// Render a single nav item (link or dropdown)
	const renderNavItem = (item: NavItem) => {
		if (item.items && item.items.length > 0) {
			// Dropdown menu
			return (
				<li
					key={item.name}
					className="nav-item dropdown"
					onMouseEnter={() => setOpenDropdown(item.name)}
					onMouseLeave={closeDropdown}
				>
					<span
						className="nav-link dropdown-toggle px-3 py-2 mx-1"
						role="button"
						aria-expanded={openDropdown === item.name}
						onClick={() => toggleDropdown(item.name)}
					>
						{item.name}
					</span>
					<ul
						className={`dropdown-menu ${
							openDropdown === item.name ? "show" : ""
						}`}
					>
						{item.items.map((sub) => (
							<li key={sub.name}>
								{sub.path ? (
									<Link href={sub.path} onClick={handleLinkClick}>
										<span className="dropdown-item">{sub.name}</span>
									</Link>
								) : (
									<span className="dropdown-item">{sub.name}</span>
								)}
							</li>
						))}
					</ul>
				</li>
			);
		}
		// Regular nav link
		return (
			<li className="nav-item" key={item.name}>
				{item.path ? (
					<Link href={item.path} onClick={handleLinkClick}>
						<span
							className={`nav-link px-1 py-1 mx-1 ${
								isActive(item.path) ? "active-link" : ""
							}`}
						>
							{item.name}
						</span>
					</Link>
				) : (
					<span className="nav-link px-3 py-2 mx-1">{item.name}</span>
				)}
			</li>
		);
	};

	return (
		// Bootstrap's navbar component with fixed-top class to make it sticky
		// Add shadow when scrolled, and adjust padding/background
		<nav
			className={`navbar navbar-expand-lg navbar-light fixed-top ${
				isScrolled ? "shadow-sm bg-white py-2" : "bg-light py-3"
			} transition-all`}
		>
			<div className="container-fluid">
				{/* Navbar brand (customizable) */}
				<Link href="/" onClick={handleLinkClick}>
					<span
						className={`navbar-brand ${isScrolled ? "fs-5" : "fs-4"} fw-bold`}
					>
						{brand}
					</span>
				</Link>
				{/* Button to toggle the navbar on mobile devices. */}
				<button
					className="navbar-toggler"
					type="button"
					onClick={handleNavCollapse}
					aria-expanded={!isNavCollapsed}
					aria-label="Toggle navigation"
				>
					<span className="navbar-toggler-icon"></span>
				</button>
				{/* Collapsible part of the navbar. Its visibility is controlled by isNavCollapsed state. */}
				<div
					className={`${isNavCollapsed ? "collapse" : ""} navbar-collapse`}
					id="navbarNav"
				>
<<<<<<< HEAD
					<ul className="navbar-nav">
						{/* Navigation items, each wrapped in a Next.js Link for client-side routing */}
						<li className="nav-item">
							<Link href="/cnc-technical-ai" onClick={handleLinkClick}>
								<span
									className={`nav-link px-3 py-2 mx-1 ${
										isActive("/cnc-technical-ai") ? "active-link" : ""
									}`}
								>
									CNC Technical AI
								</span>
							</Link>
						</li>
						<li className="nav-item">
							<Link
								href="/table-enclosure-calculator"
								onClick={handleLinkClick}
							>
								<span
									className={`nav-link px-3 py-2 mx-1 ${
										isActive("/table-enclosure-calculator") ? "active-link" : ""
									}`}
								>
									Table & Enclosure Calculator
								</span>
							</Link>
						</li>
						<li className="nav-item">
							<Link href="/box-shipping-calculator" onClick={handleLinkClick}>
								<span
									className={`nav-link px-3 py-2 mx-1 ${
										isActive("/box-shipping-calculator") ? "active-link" : ""
									}`}
								>
									Box Shipping Calculator
								</span>
							</Link>
						</li>

						{/* Dropdown Menu - uses onClick to toggle dropdown visibility */}
						<li
							className={`nav-item dropdown`}
							onMouseEnter={() => setIsDropdownOpen(true)}
							onMouseLeave={() => setIsDropdownOpen(false)}
						>
							<span
								className="nav-link dropdown-toggle px-3 py-2 mx-1"
								role="button"
								aria-expanded={isDropdownOpen}
								onClick={toggleDropdown}
							>
								Other Tools
							</span>
							<ul className={`dropdown-menu ${isDropdownOpen ? "show" : ""}`}>
								<li>
									<Link href="/40-series-extrusions" onClick={handleLinkClick}>
										<span className="dropdown-item">40 Series Extrusions</span>
									</Link>
								</li>
								<li>
									<Link href="/20-series-extrusions" onClick={handleLinkClick}>
										<span className="dropdown-item">20 Series Extrusions</span>
									</Link>
								</li>
								<li>
									<Link href="/cnc-calibration-tool" onClick={handleLinkClick}>
										<span
											className={`dropdown-item px-3 py-2 mx-1 ${
												isActive("/cnc-calibration-tool") ? "active-link" : ""
											}`}
										>
											CNC Calibration Tool
										</span>
									</Link>
								</li>
								{/* Add more dropdown items as needed */}
							</ul>
						</li>
						{/* Add more nav-items as needed */}
					</ul>
=======
					<ul className="navbar-nav">{navItems.map(renderNavItem)}</ul>
>>>>>>> 0a936f5b
				</div>
				{/* Auth section (optional, customizable) */}
				{/* To customize Auth, pass props here if your Auth component supports them. Replace or remove as needed for your project. */}
				{showAuth &&
					(authProps && typeof authProps === "object" ? (
						<Auth {...authProps} />
					) : (
						<Auth />
					))}
			</div>
		</nav>
	);
};

export default Navbar;<|MERGE_RESOLUTION|>--- conflicted
+++ resolved
@@ -172,90 +172,7 @@
 					className={`${isNavCollapsed ? "collapse" : ""} navbar-collapse`}
 					id="navbarNav"
 				>
-<<<<<<< HEAD
-					<ul className="navbar-nav">
-						{/* Navigation items, each wrapped in a Next.js Link for client-side routing */}
-						<li className="nav-item">
-							<Link href="/cnc-technical-ai" onClick={handleLinkClick}>
-								<span
-									className={`nav-link px-3 py-2 mx-1 ${
-										isActive("/cnc-technical-ai") ? "active-link" : ""
-									}`}
-								>
-									CNC Technical AI
-								</span>
-							</Link>
-						</li>
-						<li className="nav-item">
-							<Link
-								href="/table-enclosure-calculator"
-								onClick={handleLinkClick}
-							>
-								<span
-									className={`nav-link px-3 py-2 mx-1 ${
-										isActive("/table-enclosure-calculator") ? "active-link" : ""
-									}`}
-								>
-									Table & Enclosure Calculator
-								</span>
-							</Link>
-						</li>
-						<li className="nav-item">
-							<Link href="/box-shipping-calculator" onClick={handleLinkClick}>
-								<span
-									className={`nav-link px-3 py-2 mx-1 ${
-										isActive("/box-shipping-calculator") ? "active-link" : ""
-									}`}
-								>
-									Box Shipping Calculator
-								</span>
-							</Link>
-						</li>
-
-						{/* Dropdown Menu - uses onClick to toggle dropdown visibility */}
-						<li
-							className={`nav-item dropdown`}
-							onMouseEnter={() => setIsDropdownOpen(true)}
-							onMouseLeave={() => setIsDropdownOpen(false)}
-						>
-							<span
-								className="nav-link dropdown-toggle px-3 py-2 mx-1"
-								role="button"
-								aria-expanded={isDropdownOpen}
-								onClick={toggleDropdown}
-							>
-								Other Tools
-							</span>
-							<ul className={`dropdown-menu ${isDropdownOpen ? "show" : ""}`}>
-								<li>
-									<Link href="/40-series-extrusions" onClick={handleLinkClick}>
-										<span className="dropdown-item">40 Series Extrusions</span>
-									</Link>
-								</li>
-								<li>
-									<Link href="/20-series-extrusions" onClick={handleLinkClick}>
-										<span className="dropdown-item">20 Series Extrusions</span>
-									</Link>
-								</li>
-								<li>
-									<Link href="/cnc-calibration-tool" onClick={handleLinkClick}>
-										<span
-											className={`dropdown-item px-3 py-2 mx-1 ${
-												isActive("/cnc-calibration-tool") ? "active-link" : ""
-											}`}
-										>
-											CNC Calibration Tool
-										</span>
-									</Link>
-								</li>
-								{/* Add more dropdown items as needed */}
-							</ul>
-						</li>
-						{/* Add more nav-items as needed */}
-					</ul>
-=======
 					<ul className="navbar-nav">{navItems.map(renderNavItem)}</ul>
->>>>>>> 0a936f5b
 				</div>
 				{/* Auth section (optional, customizable) */}
 				{/* To customize Auth, pass props here if your Auth component supports them. Replace or remove as needed for your project. */}
